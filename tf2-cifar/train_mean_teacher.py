--- conflicted
+++ resolved
@@ -50,28 +50,17 @@
             self.consistency_loss_metric.reset_states()
 
             for (images, labels), unlabeled_imgs in zip(train_ds, unlabeled_ds):
-<<<<<<< HEAD
-                self.train_step(images, labels, unlabeled_imgs, epoch=e)
-=======
                 self.train_step(images, labels, unlabeled_imgs, training_progress=training_progress)
->>>>>>> b91c4e79
 
             for images, labels in test_ds:
                 self.test_step(images, labels)
             
             self._log(e)
             self.save_checkpoint(best_acc, curr_epoch, manager, epoch=e)
-
-<<<<<<< HEAD
-    def train_step(self, images, labels, unlabeled_imgs):
+    @tf.function  #(jit_compile=True)
+    def train_step(self, images, labels, unlabeled_imgs, training_progress):
         u1 = unlabeled_imgs
         u2 = utils._augment_fn(images, {}, adjust_colors=True)
-=======
-    @tf.function  #(jit_compile=True)
-    def train_step(self, images, labels, unlabeled_imgs, training_progress):
-        u1, _ = utils._augment_fn(unlabeled_imgs, {})
-        u2, _ = utils._augment_fn(unlabeled_imgs, {})
->>>>>>> b91c4e79
         teacher_pred = self.teacher(u1, training=True)
         consistency_weight, ema_alpha = self._get_weight_decay_and_ema_alpha(training_progress)
         with tf.GradientTape() as tape:
@@ -82,12 +71,7 @@
             consistency_loss = self.l2_loss(unlabeled_preds, teacher_pred)
             weight_decay_loss = tf.add_n([tf.nn.l2_loss(v) for v in self.model.trainable_variables])
 
-<<<<<<< HEAD
-            loss = supervised_loss + weight_decay_loss * self.weight_decay + consistency_loss
-=======
             loss = supervised_loss + weight_decay_loss * self.weight_decay + consistency_loss * consistency_weight
-
->>>>>>> b91c4e79
         gradients = tape.gradient(loss, self.model.trainable_variables)
         self.optimizer.apply_gradients(zip(gradients, self.model.trainable_variables))
         self.train_loss(loss)
